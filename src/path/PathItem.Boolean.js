/*
 * Paper.js - The Swiss Army Knife of Vector Graphics Scripting.
 * http://paperjs.org/
 *
 * Copyright (c) 2011 - 2014, Juerg Lehni & Jonathan Puckey
 * http://scratchdisk.com/ & http://jonathanpuckey.com/
 *
 * Distributed under the MIT license. See LICENSE file for details.
 *
 * All rights reserved.
 */

/*
 * Boolean Geometric Path Operations
 *
 * This is mostly written for clarity and compatibility, not optimised for
 * performance, and has to be tested heavily for stability.
 *
 * Supported
 *  - Path and CompoundPath items
 *  - Boolean Union
 *  - Boolean Intersection
 *  - Boolean Subtraction
 *  - Resolving a self-intersecting Path
 *
 * Not supported yet
 *  - Boolean operations on self-intersecting Paths
 *  - Paths are clones of each other that ovelap exactly on top of each other!
 *
 * @author Harikrishnan Gopalakrishnan
 * http://hkrish.com/playground/paperjs/booleanStudy.html
 */

<<<<<<< HEAD
PathItem.inject(new function() { // FIXME: Is new necessary?
    /**
     * To deal with a HTML5 canvas requirement where CompoundPaths' child
     * contours has to be of different winding direction for correctly filling
     * holes. But if some individual countours are disjoint, i.e. islands, we
     * have to reorient them so that:
     * - the holes have opposit winding direction (already handled by paper.js)
     * - islands have to have the same winding direction as the first child
     *
     * NOTE: Does NOT handle self-intersecting CompoundPaths.
     */
    function reorientPath(path) {
=======
PathItem.inject(new function() {

	function splitPath(intersections, collectOthers) {
		// Sort intersections by paths ids, curve index and parameter, so we
		// can loop through all intersections, divide paths and never need to
		// readjust indices.
		intersections.sort(function(loc1, loc2) {
			var path1 = loc1.getPath(),
				path2 = loc2.getPath();
			return path1 === path2
					// We can add parameter (0 <= t <= 1) to index (a integer)
					// to compare both at the same time
					? (loc1.getIndex() + loc1.getParameter())
						- (loc2.getIndex() + loc2.getParameter())
					// Sort by path index to group all locations on the same
					// path in the sequnence that they are encountered within
					// compound paths.
					: path1._index - path2._index;
		});
		var others = collectOthers && [];
		for (var i = intersections.length - 1; i >= 0; i--) {
			var loc = intersections[i],
				other = loc.getIntersection(),
				curve = loc.divide(),
				// When the curve doesn't need to be divided since t = 0, 1,
				// #divide() returns null and we can use the existing segment.
				segment = curve && curve.getSegment1() || loc.getSegment();
			if (others)
				others.push(other);
			segment._intersection = other;
			loc._segment = segment;
		}
		return others;
	}

	/**
	 * To deal with a HTML5 canvas requirement where CompoundPaths' child
	 * contours has to be of different winding direction for correctly filling
	 * holes. But if some individual countours are disjoint, i.e. islands, we
	 * have to reorient them so that:
	 * - the holes have opposit winding direction (already handled by paper.js)
	 * - islands have to have the same winding direction as the first child
	 *
	 * NOTE: Does NOT handle self-intersecting CompoundPaths.
	 */
	function reorientPath(path) {
>>>>>>> 2010fefc
		if (path instanceof CompoundPath) {
			var children = path.removeChildren(),
			length = children.length,
			bounds = new Array(length),
			counters = new Array(length),
			clockwise;
			children.sort(function(a, b) {
				return b.getBounds().getArea() - a.getBounds().getArea();
			});
			path.addChildren(children);
			clockwise = children[0].isClockwise();
			for (var i = 0; i < length; i++) {
				bounds[i] = children[i].getBounds();
				counters[i] = 0;
			}
			for (var i = 0; i < length; i++) {
				for (var j = 1; j < length; j++) {
					if (i !== j && bounds[i].intersects(bounds[j]))
						counters[j]++;
				}
				// Omit the first child
				if (i > 0 && counters[i] % 2 === 0)
					children[i].setClockwise(clockwise);
			}
		}
		return path;
    }

    function computeBoolean(path1, path2, operator, subtract) {
		// We do not modify the operands themselves
		// The result might not belong to the same type
		// i.e. subtraction(A:Path, B:Path):CompoundPath etc.
		// Also apply matrices to both paths in case they were transformed.
		path1 = reorientPath(path1.clone(false).applyMatrix());
		path2 = reorientPath(path2.clone(false).applyMatrix());
		// Do operator specific calculations before we begin
		// Make both paths at clockwise orientation, except when @subtract = true
		// We need both paths at opposit orientation for subtraction
		if (!path1.isClockwise())
			path1.reverse();
		if (!(subtract ^ path2.isClockwise()))
			path2.reverse();
		var intersections, i, j, l, lj, segment, wind,
		point, startSeg, crv, length, parent, v, horizontal,
		curveChain = [],
		windings = [],
		lengths = [],
		windMedian, lenCurves,
		paths = [],
		segments = [],
		// Aggregate of all curves in both operands, monotonic in y
		monoCurves = [],
		result = new CompoundPath(),
		random = Math.random,
		abs = Math.abs,
		tolerance = Numerical.TOLERANCE,
		getWindingNumber = PathItem._getWindingNumber;
		// Split curves at intersections on both paths.
		intersections = path1.getIntersections(path2, true);
		PathItem._splitPath(intersections);
		// Collect all sub paths and segments
		paths.push.apply(paths, path1._children || [path1]);
		paths.push.apply(paths, path2._children || [path2]);

		for (i = 0, l = paths.length; i < l; i++){
			segments.push.apply(segments, paths[i].getSegments());
			monoCurves.push.apply(monoCurves, paths[i]._getMonotoneCurves());
		}
		// Propagate the winding contribution. Winding contribution of curves
		// does not change between two intersections.
		// First, sort all segments with an intersection to the begining.
		segments.sort(function(a, b) {
			var ixa = a._intersection,
			ixb = b._intersection;
			if ((!ixa && !ixb) || (ixa && ixb))
				return 0;
			return ixa ? -1 : 1;
		});
		for (i = 0, l = segments.length; i < l; i++) {
			segment = segments[i];
			if(segment._winding != null)
				continue;
			// Here we try to determine the most probable winding number
			// contribution for this curve-chain. Once we have enough
			// confidence in the winding contribution, we can propagate it
			// until the intersection or end of a curve chain.
			curveChain.length = lengths.length = 0;
			lenCurves = 0;
			startSeg = segment;
			do {
				curveChain.push(segment);
				lenCurves += segment.getCurve().getLength();
				lengths.push(lenCurves);
				// Continue with next curve
				segment = segment.getNext();
			} while(segment && !segment._intersection && segment !== startSeg);


			// Select the median winding of three random points along this
			// curve chain, as a representative winding number. The
			// random selection gives a better chance of returning a
			// correct winding than equally dividing the curve chain, with
			// the same (amortised) time.
			windings.length = 0;
			for (wind = 0; wind < 3; wind++) {
				length = lenCurves * random();
				for (j = 0, lj = lengths.length ; j <= lj; j++)
					if (lengths[j] >= length) {
						length = j > 0 ? length - lengths[j-1] : length;
						break;
					}
				crv = curveChain[j].getCurve();
				point = crv.getPointAt(length);
				v = crv.getValues();
				horizontal = (Curve.isLinear(v) && abs(v[1] - v[7]) < tolerance);
				// PathItem._getWindingNumber
				windMedian = getWindingNumber(point, monoCurves, horizontal);
				// While subtracting, we need to omit this curve if this 
				// curve is contributing to the second operand and is outside
				// the first operand.
				parent = crv._path;
				if (parent._parent instanceof CompoundPath)
					parent = parent._parent;
				if (subtract && (parent._id === path2._id &&
							!path1._getWinding(point, horizontal) ||
							(parent._id === path1._id &&
							path2._getWinding(point, horizontal)))) {
					windMedian = 0;
				}
				windings[wind] = windMedian;
			}
			windings.sort();
			windMedian = windings[1];
			// Assign the winding to the entire curve chain
			for (j = curveChain.length - 1; j >= 0; j--)
				curveChain[j]._winding = windMedian;
		}
<<<<<<< HEAD
		// Trace closed contours and insert them into the result;
		paths = PathItem._tracePaths(segments, operator);
		for (i = 0, l = paths.length; i < l; i++)
			result.addChild(paths[i], true);
		// Delete the proxies
=======
		// Remove the proxies
>>>>>>> 2010fefc
		path1.remove();
		path2.remove();
		// And then, we are done.
		return result.reduce();
    }

    // Boolean operators return true if a curve with the given winding 
    // contribution contributes to the final result or not. They are called
    // for each curve in the graph after curves in the operands are
    // split at intersections.
    return /** @lends Path# */{
		/**
		 * {@grouptitle Boolean Path Operations}
		 *
		 * Merges the geometry of the specified path from this path's
		 * geometry and returns the result as a new path item.
		 * 
		 * @param {PathItem} path the path to unite with
		 * @return {PathItem} the resulting path item
		 */
		unite: function(path) {
			return computeBoolean(this, path,
						function(w) { return w === 1 || w === 0; }, false);
		},

		/**
		 * Intersects the geometry of the specified path with this path's
		 * geometry and returns the result as a new path item.
		 * 
		 * @param {PathItem} path the path to intersect with
		 * @return {PathItem} the resulting path item
		 */
		intersect: function(path) {
			return computeBoolean(this, path,
						function(w) { return w === 2; }, false);
		},

		/**
		 * Subtracts the geometry of the specified path from this path's
		 * geometry and returns the result as a new path item.
		 * 
		 * @param {PathItem} path the path to subtract
		 * @return {PathItem} the resulting path item
		 */
		subtract: function(path) {
			return computeBoolean(this, path,
						function(w) { return w === 1; }, true);
		},

		// Compound boolean operators combine the basic boolean operations such
		// as union, intersection, subtract etc.
		/**
		 * Excludes the intersection of the geometry of the specified path with
		 * this path's geometry and returns the result as a new group item.
		 * 
		 * @param {PathItem} path the path to exclude the intersection of
		 * @return {Group} the resulting group item
		 */
		exclude: function(path) {
			return new Group([this.subtract(path), path.subtract(this)]);
		},
		
		/**
		 * Splits the geometry of this path along the geometry of the specified
		 * path returns the result as a new group item.
		 * 
		 * @param {PathItem} path the path to divide by
		 * @return {Group} the resulting group item
		 */
		divide: function(path) {
			return new Group([this.subtract(path), this.intersect(path)]);
		}
    };
});<|MERGE_RESOLUTION|>--- conflicted
+++ resolved
@@ -31,7 +31,6 @@
  * http://hkrish.com/playground/paperjs/booleanStudy.html
  */
 
-<<<<<<< HEAD
 PathItem.inject(new function() { // FIXME: Is new necessary?
     /**
      * To deal with a HTML5 canvas requirement where CompoundPaths' child
@@ -44,54 +43,6 @@
      * NOTE: Does NOT handle self-intersecting CompoundPaths.
      */
     function reorientPath(path) {
-=======
-PathItem.inject(new function() {
-
-	function splitPath(intersections, collectOthers) {
-		// Sort intersections by paths ids, curve index and parameter, so we
-		// can loop through all intersections, divide paths and never need to
-		// readjust indices.
-		intersections.sort(function(loc1, loc2) {
-			var path1 = loc1.getPath(),
-				path2 = loc2.getPath();
-			return path1 === path2
-					// We can add parameter (0 <= t <= 1) to index (a integer)
-					// to compare both at the same time
-					? (loc1.getIndex() + loc1.getParameter())
-						- (loc2.getIndex() + loc2.getParameter())
-					// Sort by path index to group all locations on the same
-					// path in the sequnence that they are encountered within
-					// compound paths.
-					: path1._index - path2._index;
-		});
-		var others = collectOthers && [];
-		for (var i = intersections.length - 1; i >= 0; i--) {
-			var loc = intersections[i],
-				other = loc.getIntersection(),
-				curve = loc.divide(),
-				// When the curve doesn't need to be divided since t = 0, 1,
-				// #divide() returns null and we can use the existing segment.
-				segment = curve && curve.getSegment1() || loc.getSegment();
-			if (others)
-				others.push(other);
-			segment._intersection = other;
-			loc._segment = segment;
-		}
-		return others;
-	}
-
-	/**
-	 * To deal with a HTML5 canvas requirement where CompoundPaths' child
-	 * contours has to be of different winding direction for correctly filling
-	 * holes. But if some individual countours are disjoint, i.e. islands, we
-	 * have to reorient them so that:
-	 * - the holes have opposit winding direction (already handled by paper.js)
-	 * - islands have to have the same winding direction as the first child
-	 *
-	 * NOTE: Does NOT handle self-intersecting CompoundPaths.
-	 */
-	function reorientPath(path) {
->>>>>>> 2010fefc
 		if (path instanceof CompoundPath) {
 			var children = path.removeChildren(),
 			length = children.length,
@@ -229,15 +180,11 @@
 			for (j = curveChain.length - 1; j >= 0; j--)
 				curveChain[j]._winding = windMedian;
 		}
-<<<<<<< HEAD
 		// Trace closed contours and insert them into the result;
 		paths = PathItem._tracePaths(segments, operator);
 		for (i = 0, l = paths.length; i < l; i++)
 			result.addChild(paths[i], true);
 		// Delete the proxies
-=======
-		// Remove the proxies
->>>>>>> 2010fefc
 		path1.remove();
 		path2.remove();
 		// And then, we are done.
